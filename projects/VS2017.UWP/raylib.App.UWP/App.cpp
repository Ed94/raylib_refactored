﻿#include "pch.h"
#include "app.h"

#include "raylib.h"

using namespace raylibUWP;

// The main function creates an IFrameworkViewSource for our app, and runs the app.
[Platform::MTAThread]
int main(Platform::Array<Platform::String^>^)
{
    auto appSource = ref new ApplicationSource<App>();
    CoreApplication::Run(appSource);

    return 0;
}

App::App()
{
	// This does not work... need to fix this.
	SetConfigFlags(0);

	Setup(640, 480);
}

static int posX = 100;
static int posY = 100;
static int gTime = 0;

// This method is called every frame
void App::Update()
{
    // Update
    //----------------------------------------------------------------------------------
    posX += GetGamepadAxisMovement(GAMEPAD_PLAYER1, GAMEPAD_XBOX_AXIS_LEFT_X) * 5;
    posY += GetGamepadAxisMovement(GAMEPAD_PLAYER1, GAMEPAD_XBOX_AXIS_LEFT_Y) * -5;

    auto mPos = GetMousePosition();

    if (IsKeyPressed(KEY_A))
    {
        posX -= 50;
        EnableCursor();
    }

    if (IsKeyPressed(KEY_D))
    {
        posX += 50;
        DisableCursor();
    }

    static int pos = 0;
    pos -= GetMouseWheelMove();
    //----------------------------------------------------------------------------------

    // Draw
    //----------------------------------------------------------------------------------
	BeginDrawing();
	
		ClearBackground(RAYWHITE);
<<<<<<< HEAD
		
		posX += GetGamepadAxisMovement(GAMEPAD_PLAYER1, GAMEPAD_AXIS_LEFT_X) * 5;
		posY += GetGamepadAxisMovement(GAMEPAD_PLAYER1, GAMEPAD_AXIS_LEFT_Y) * -5;
=======
>>>>>>> f70a640b

		DrawRectangle(posX, posY, 400, 100, RED);

		DrawLine(0, 0, GetScreenWidth(), GetScreenHeight(), BLUE);

		DrawCircle(mPos.x, mPos.y, 40, BLUE);

		if (IsKeyDown(KEY_S)) DrawCircle(100, 100, 100, BLUE);

<<<<<<< HEAD
		if (IsKeyPressed(KEY_A))
		{
			posX -= 50;
			EnableCursor();
		}
		
		if (IsKeyPressed(KEY_D))
		{
			posX += 50;
			DisableCursor();
		}

		if (IsKeyDown(KEY_LEFT_ALT))
			DrawRectangle(250, 250, 20, 20, BLACK);
		if (IsKeyDown(KEY_BACKSPACE) || IsGamepadButtonDown(GAMEPAD_PLAYER1, GAMEPAD_BUTTON_RIGHT_FACE_DOWN))
			DrawRectangle(280, 250, 20, 20, BLACK);
		if (IsMouseButtonDown(MOUSE_LEFT_BUTTON))
			DrawRectangle(280, 250, 20, 20, BLACK);

		static int pos = 0;
		pos -= GetMouseWheelMove();
		
=======
		if (IsKeyDown(KEY_LEFT_ALT)) DrawRectangle(250, 250, 20, 20, BLACK);
		if (IsKeyDown(KEY_BACKSPACE)) DrawRectangle(280, 250, 20, 20, BLACK);
		if (IsMouseButtonDown(MOUSE_LEFT_BUTTON)) DrawRectangle(280, 250, 20, 20, BLACK);

>>>>>>> f70a640b
		DrawRectangle(280, pos + 50, 20, 20, BLACK);
		DrawRectangle(250, 280 + (gTime++ % 60), 10, 10, PURPLE);

	EndDrawing();
    //----------------------------------------------------------------------------------
}<|MERGE_RESOLUTION|>--- conflicted
+++ resolved
@@ -32,8 +32,8 @@
 {
     // Update
     //----------------------------------------------------------------------------------
-    posX += GetGamepadAxisMovement(GAMEPAD_PLAYER1, GAMEPAD_XBOX_AXIS_LEFT_X) * 5;
-    posY += GetGamepadAxisMovement(GAMEPAD_PLAYER1, GAMEPAD_XBOX_AXIS_LEFT_Y) * -5;
+    posX += GetGamepadAxisMovement(GAMEPAD_PLAYER1, GAMEPAD_AXIS_LEFT_X) * 5;
+    posY += GetGamepadAxisMovement(GAMEPAD_PLAYER1, GAMEPAD_AXIS_LEFT_Y) * -5;
 
     auto mPos = GetMousePosition();
 
@@ -58,12 +58,6 @@
 	BeginDrawing();
 	
 		ClearBackground(RAYWHITE);
-<<<<<<< HEAD
-		
-		posX += GetGamepadAxisMovement(GAMEPAD_PLAYER1, GAMEPAD_AXIS_LEFT_X) * 5;
-		posY += GetGamepadAxisMovement(GAMEPAD_PLAYER1, GAMEPAD_AXIS_LEFT_Y) * -5;
-=======
->>>>>>> f70a640b
 
 		DrawRectangle(posX, posY, 400, 100, RED);
 
@@ -73,35 +67,10 @@
 
 		if (IsKeyDown(KEY_S)) DrawCircle(100, 100, 100, BLUE);
 
-<<<<<<< HEAD
-		if (IsKeyPressed(KEY_A))
-		{
-			posX -= 50;
-			EnableCursor();
-		}
-		
-		if (IsKeyPressed(KEY_D))
-		{
-			posX += 50;
-			DisableCursor();
-		}
-
-		if (IsKeyDown(KEY_LEFT_ALT))
-			DrawRectangle(250, 250, 20, 20, BLACK);
-		if (IsKeyDown(KEY_BACKSPACE) || IsGamepadButtonDown(GAMEPAD_PLAYER1, GAMEPAD_BUTTON_RIGHT_FACE_DOWN))
-			DrawRectangle(280, 250, 20, 20, BLACK);
-		if (IsMouseButtonDown(MOUSE_LEFT_BUTTON))
-			DrawRectangle(280, 250, 20, 20, BLACK);
-
-		static int pos = 0;
-		pos -= GetMouseWheelMove();
-		
-=======
 		if (IsKeyDown(KEY_LEFT_ALT)) DrawRectangle(250, 250, 20, 20, BLACK);
 		if (IsKeyDown(KEY_BACKSPACE)) DrawRectangle(280, 250, 20, 20, BLACK);
 		if (IsMouseButtonDown(MOUSE_LEFT_BUTTON)) DrawRectangle(280, 250, 20, 20, BLACK);
 
->>>>>>> f70a640b
 		DrawRectangle(280, pos + 50, 20, 20, BLACK);
 		DrawRectangle(250, 280 + (gTime++ % 60), 10, 10, PURPLE);
 
