--- conflicted
+++ resolved
@@ -5170,36 +5170,26 @@
 
                         if ((attribute->component_type == cgltf_component_type_r_8u) && (attribute->type == cgltf_type_vec4))
                         {
-<<<<<<< HEAD
-                            // Init raylib mesh bone ids to copy glTF attribute data
+                            // Handle 8-bit unsigned byte, vec4 format
                             model.meshes[meshIndex].boneIds = (unsigned char*)RL_CALLOC(model.meshes[meshIndex].vertexCount*4, sizeof(unsigned char));
-
-                            // Load 4 components of unsigned char data type into mesh.boneIds
-                            // for cgltf_attribute_type_joints we have:
-                            //   - data.meshes[0] (256 vertices)
-                            //   - 256 values, provided as cgltf_type_vec4 of bytes (4 byte per joint, stride 4)
-=======
-                            // Handle 8-bit unsigned byte, vec4 format
-                            model.meshes[meshIndex].boneIds = RL_CALLOC(model.meshes[meshIndex].vertexCount*4, sizeof(unsigned char));
->>>>>>> a91ebb75
                             LOAD_ATTRIBUTE(attribute, 4, unsigned char, model.meshes[meshIndex].boneIds)
                         }
                         else if ((attribute->component_type == cgltf_component_type_r_16u) && (attribute->type == cgltf_type_vec2))
                         {
                             // Handle 16-bit unsigned short, vec2 format
-                            model.meshes[meshIndex].boneIds = RL_CALLOC(model.meshes[meshIndex].vertexCount*2, sizeof(unsigned short));
+                            model.meshes[meshIndex].boneIds = (unsigned char*)RL_CALLOC(model.meshes[meshIndex].vertexCount*2, sizeof(unsigned short));
                             LOAD_ATTRIBUTE(attribute, 2, unsigned short, model.meshes[meshIndex].boneIds)
                         }
                         else if ((attribute->component_type == cgltf_component_type_r_32u) && (attribute->type == cgltf_type_vec4))
                         {
                             // Handle 32-bit unsigned int, vec4 format
-                            model.meshes[meshIndex].boneIds = RL_CALLOC(model.meshes[meshIndex].vertexCount*4, sizeof(unsigned int));
+                            model.meshes[meshIndex].boneIds = (unsigned char*)RL_CALLOC(model.meshes[meshIndex].vertexCount*4, sizeof(unsigned int));
                             LOAD_ATTRIBUTE(attribute, 4, unsigned int, model.meshes[meshIndex].boneIds)
                         }
                         else if ((attribute->component_type == cgltf_component_type_r_32f) && (attribute->type == cgltf_type_vec2))
                         {
                             // Handle 32-bit float, vec2 format
-                            model.meshes[meshIndex].boneIds = RL_CALLOC(model.meshes[meshIndex].vertexCount*2, sizeof(float));
+                            model.meshes[meshIndex].boneIds = (unsigned char*)RL_CALLOC(model.meshes[meshIndex].vertexCount*2, sizeof(float));
                             LOAD_ATTRIBUTE(attribute, 2, float, model.meshes[meshIndex].boneIds)
                         }
                         else TRACELOG(LOG_WARNING, "MODEL: [%s] Joint attribute data format not supported", fileName);
